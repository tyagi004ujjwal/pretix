{% extends "pretixpresale/event/base.html" %}
{% load i18n %}
{% load bootstrap3 %}
{% block title %}{% trans "Checkout" %}{% endblock %}
{% block content %}
    <h2>{% trans "Checkout" %}</h2>
    <p>{% trans "Please select how you want to pay." %}</p>
    <form method="post">
        {% csrf_token %}
        <div class="panel-group" id="payment_accordion">
            {% for p in providers %}
                <div class="panel panel-default">
                    <div class="panel-heading">
                        <h4 class="panel-title">
                            <label class="radio">
                                <strong class="pull-right">+ {{ p.fee|floatformat:2 }} {{ event.currency }}</strong>
                                <input type="radio" name="payment" value="{{ p.provider.identifier }}"
                                        data-parent="#payment_accordion"
<<<<<<< HEAD
                                        required="True"
=======
                                        {% if selected == p.provider.identifier %}checked="checked"{% endif %}
>>>>>>> a08b43ad
                                        data-toggle="radiocollapse" data-target="#payment_{{ p.provider.identifier }}" />
                                <strong>{{ p.provider.verbose_name }}</strong>
                            </label>
                        </h4>
                    </div>
                    <div id="payment_{{ p.provider.identifier }}"
                         class="panel-collapse collapse {% if selected == p.provider.identifier %}in{% endif %}">
                        <div class="panel-body form-horizontal">
                            {{ p.form }}
                        </div>
                    </div>
                </div>
            {% endfor %}
        </div>
        <div class="row checkout-button-row">
            <div class="col-md-4">
                <a class="btn btn-block btn-default btn-lg"
                        href="{{ view.get_previous_url }}">
                    {% trans "Go back" %}
                </a>
            </div>
            <div class="col-md-4 col-md-offset-4">
                <button class="btn btn-block btn-primary btn-lg" type="submit">
                    {% trans "Continue" %}
                </button>
            </div>
            <div class="clearfix"></div>
        </div>
    </form>
{% endblock %}<|MERGE_RESOLUTION|>--- conflicted
+++ resolved
@@ -16,11 +16,7 @@
                                 <strong class="pull-right">+ {{ p.fee|floatformat:2 }} {{ event.currency }}</strong>
                                 <input type="radio" name="payment" value="{{ p.provider.identifier }}"
                                         data-parent="#payment_accordion"
-<<<<<<< HEAD
-                                        required="True"
-=======
                                         {% if selected == p.provider.identifier %}checked="checked"{% endif %}
->>>>>>> a08b43ad
                                         data-toggle="radiocollapse" data-target="#payment_{{ p.provider.identifier }}" />
                                 <strong>{{ p.provider.verbose_name }}</strong>
                             </label>
@@ -38,7 +34,7 @@
         <div class="row checkout-button-row">
             <div class="col-md-4">
                 <a class="btn btn-block btn-default btn-lg"
-                        href="{{ view.get_previous_url }}">
+                        href="{{ view.get_questions_url }}">
                     {% trans "Go back" %}
                 </a>
             </div>
